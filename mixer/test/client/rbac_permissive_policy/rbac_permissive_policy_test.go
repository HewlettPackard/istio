// Copyright 2018 Istio Authors
//
// Licensed under the Apache License, Version 2.0 (the "License");
// you may not use this file except in compliance with the License.
// You may obtain a copy of the License at
//
//     http://www.apache.org/licenses/LICENSE-2.0
//
// Unless required by applicable law or agreed to in writing, software
// distributed under the License is distributed on an "AS IS" BASIS,
// WITHOUT WARRANTIES OR CONDITIONS OF ANY KIND, either express or implied.
// See the License for the specific language governing permissions and
// limitations under the License.

package client_test

import (
	"fmt"
	"testing"

	"istio.io/istio/mixer/test/client/env"
)

// Report attributes from a GET request for Rbac permissive mode at policy level.
const reportAttributes = `
{
  "connection.mtls": false,
  "context.protocol": "http",
  "context.proxy_error_code": "*",
  "context.reporter.uid" : "",
  "destination.namespace" : "",
  "destination.uid": "",
<<<<<<< HEAD
  "envoy.filters.http.rbac": "*",
=======
  "envoy.filters.http.rbac": {
    "shadow_effective_policyID": "details-reviews-viewer",
    "shadow_response_code": "200"
  },
>>>>>>> 4103c230
  "mesh1.ip": "*",
  "mesh2.ip": "*",
  "mesh3.ip": "*",
  "origin.ip": "[127 0 0 1]",
  "rbac.permissive.effective_policy_id": "details-reviews-viewer",
  "rbac.permissive.response_code": "200",
  "request.headers": {
      ":method": "GET",
      ":path": "/echo",
      ":authority": "*",
      "x-forwarded-proto": "http",
      "x-request-id": "*",
      "user-agent": "Go-http-client/1.1",
      "content-length": "*",
      "accept-encoding":"gzip"
  },
  "request.host": "*",
  "request.method": "GET",
  "request.path": "/echo",
  "request.scheme": "http",
  "request.size": 0,
  "request.time": "*",
  "request.total_size": 0,
  "request.url_path": "/echo",
  "request.useragent": "Go-http-client/1.1",
  "response.code": 403,
  "response.duration": "*",
  "response.headers": {
      "date": "*",
      "content-length": "*",
      ":status": "403",
      "server": "envoy",
      "content-type":"text/plain"
  },
  "response.size": "*",
  "response.time": "*",
  "response.total_size": "*",
  "source.namespace": "XYZ11",
  "source.uid": "POD11",
  "target.name": "target-name",
  "target.namespace": "XYZ222",
  "target.uid": "POD222",
  "target.user": "target-user"
}
`

const rbacPolicyPermissiveFilter = `
- name: envoy.filters.http.rbac
  config:
    rules:
      policies: {}
    shadow_rules:
      policies:
        details-reviews-viewer:
          permissions:
          - and_rules:
              rules:
              - or_rules:
                  rules:
                  - header:
                      name: ":method"
                      exact_match: GET
          principals:
          - any: true
`

// Test senario of setting permissive mode on policy level.
// Response code is 403 since authorization is turned on and is deny-by-default.
// Permissive resp code is 200 because shadow rules is set.
func TestRbacPolicyPermissive(t *testing.T) {
	s := env.NewTestSetup(env.RbacPolicyPermissiveTest, t)
	s.SetFiltersBeforeMixer(rbacPolicyPermissiveFilter)
	// Rbac filer is before mixer filter.
	env.SetDefaultServiceConfigMap(s.MfConfig())

	if err := s.SetUp(); err != nil {
		t.Fatalf("Failed to setup test: %v", err)
	}
	defer s.TearDown()

	url := fmt.Sprintf("http://localhost:%d/echo", s.Ports().ClientProxyPort)

	tag := "RbacPolicyPermissive"
	code, _, err := env.HTTPGet(url)
	if err != nil {
		t.Errorf("Failed in request %s: %v", tag, err)
	}
	if code != 403 {
		t.Errorf("Status code 403 is expected, got %d.", code)
	}

	s.VerifyReport(tag, reportAttributes)
}<|MERGE_RESOLUTION|>--- conflicted
+++ resolved
@@ -30,14 +30,10 @@
   "context.reporter.uid" : "",
   "destination.namespace" : "",
   "destination.uid": "",
-<<<<<<< HEAD
-  "envoy.filters.http.rbac": "*",
-=======
   "envoy.filters.http.rbac": {
     "shadow_effective_policyID": "details-reviews-viewer",
     "shadow_response_code": "200"
   },
->>>>>>> 4103c230
   "mesh1.ip": "*",
   "mesh2.ip": "*",
   "mesh3.ip": "*",
